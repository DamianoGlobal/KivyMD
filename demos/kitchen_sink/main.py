# -*- coding: utf-8 -*-

import os
import sys

from kivy.uix.behaviors import ButtonBehavior

from kivymd.ripplebehavior import CircularRippleBehavior

sys.path.append(os.path.abspath(__file__).split('demos')[0])

from kivy.metrics import dp
from kivy.uix.widget import Widget

from kivy.app import App
from kivy.uix.boxlayout import BoxLayout
from kivy.clock import Clock
from kivy.core.window import Window
from kivy.animation import Animation
from kivy.lang import Builder
from kivy.properties import ObjectProperty, StringProperty
from kivy.uix.image import Image
from kivy.uix.modalview import ModalView
from kivy.utils import get_hex_from_color

from screens import Screens

from kivymd.utils.cropimage import crop_image
from kivymd.fanscreenmanager import MDFanScreen
from kivymd.popupscreen import MDPopupScreen
from kivymd.button import MDIconButton
from kivymd.list import ILeftBody, ILeftBodyTouch, IRightBodyTouch
from kivymd.material_resources import DEVICE_TYPE
from kivymd.selectioncontrols import MDCheckbox
from kivymd.theming import ThemeManager
from kivymd.cards import MDCard
from kivymd.list import OneLineListItem
from kivymd.icon_definitions import md_icons


def toast(text):
    # FIXME: crush with Python3.
    try:
        from kivymd.toast import toast
    except TypeError:
        from kivymd.toast.kivytoast import toast
    toast(text)


main_widget_kv = '''
#:import get_hex_from_color kivy.utils.get_hex_from_color
#:import get_color_from_hex kivy.utils.get_color_from_hex
#:import images_path kivymd.images_path
#:import Toolbar kivymd.toolbar.Toolbar
#:import ThemeManager kivymd.theming.ThemeManager
#:import MDNavigationDrawer kivymd.navigationdrawer.MDNavigationDrawer
#:import NavigationLayout kivymd.navigationdrawer.NavigationLayout
#:import NavigationDrawerToolbar kivymd.navigationdrawer.NavigationDrawerToolbar
#:import NavigationDrawerSubheader kivymd.navigationdrawer.NavigationDrawerSubheader
#:import MDRoundFlatButton kivymd.button.MDRoundFlatButton
#:import MDRaisedButton kivymd.button.MDRaisedButton
#:import OneLineListItem kivymd.list.OneLineListItem
#:import TwoLineListItem kivymd.list.TwoLineListItem
#:import ThreeLineListItem kivymd.list.ThreeLineListItem
#:import MDLabel kivymd.label.MDLabel
#:import MDDropdownMenu kivymd.menus.MDDropdownMenu
<<<<<<< HEAD
=======


>>>>>>> 66d84673
<ContentPopup@BoxLayout>
    orientation: 'vertical'
    padding: dp(1)
    spacing: dp(30)
    Image:
        id: image
        source: 'assets/guitar-1139397_1280_crop.png'
        size_hint: 1, None
        height: dp(Window.height * 35 // 100)
        allow_stretch: True
        keep_ratio: False
    MDRoundFlatButton:
        text: 'Open Menu'
        pos_hint: {'center_x': .5}
        on_release: root.parent.show()
    Widget:
<ContentForAnimCard>
    orientation: 'vertical'
    padding: dp(10)
    spacing: dp(10)
    size_hint_y: None
    height: self.minimum_height
    BoxLayout:
        size_hint_y: None
        height: self.minimum_height
        Widget:
        MDRoundFlatButton:
            text: "Free call"
            on_press: root.callback(self.text)
        Widget:
        MDRoundFlatButton:
            text: "Free message"
            on_press: root.callback(self.text)
        Widget:
    OneLineIconListItem:
        text: "Video call"
        on_press: root.callback(self.text)
        IconLeftSampleWidget:
            icon: 'camera-front-variant'
    TwoLineIconListItem:
        text: "Call Viber Out"
        on_press: root.callback(self.text)
        secondary_text:
            "[color=%s]Advantageous rates for calls[/color]"\
            % get_hex_from_color(app.theme_cls.primary_color)
        # FIXME: Don't work "secondary_text_color" parameter
        # secondary_text_color: app.theme_cls.primary_color
        IconLeftSampleWidget:
            icon: 'phone'
    TwoLineIconListItem:
        text: "Call over mobile network"
        on_press: root.callback(self.text)
        secondary_text:
            "[color=%s]Operator's tariffs apply[/color]"\
            % get_hex_from_color(app.theme_cls.primary_color)
        IconLeftSampleWidget:
            icon: 'remote'
<MyNavigationDrawerIconButton@NavigationDrawerIconButton>
    icon: 'checkbox-blank-circle'
<ContentNavigationDrawer@MDNavigationDrawer>
    drawer_logo: './assets/drawer_logo.png'
    use_logo: 'logo'
    NavigationDrawerSubheader:
        text: "Menu of Examples:"
    MyNavigationDrawerIconButton:
        text: "Accordion"
        on_release:
            app.show_accordion()
            app.set_title_toolbar(self.text)
    MyNavigationDrawerIconButton:
        text: "Bottom App Bar"
        on_release:
            app.show_app_bar()
            app.set_title_toolbar(self.text)
    MyNavigationDrawerIconButton:
        text: "Accordion List"
        on_release:
            app.show_accordion_list()
            app.set_title_toolbar(self.text)
    MyNavigationDrawerIconButton:
        text: "Bottom Navigation"
        on_release:
            app.show_bottom_navigation()
            app.set_title_toolbar(self.text)
    MyNavigationDrawerIconButton:
        text: "Bottom Sheets"
        on_release:
            app.show_bottom_sheet()
            app.set_title_toolbar(self.text)
    MyNavigationDrawerIconButton:
        text: "Buttons"
        on_release:
            app.show_buttons()
            app.set_title_toolbar(self.text)
    MyNavigationDrawerIconButton:
        text: "Cards"
        on_release:
            app.show_cards()
            app.set_title_toolbar(self.text)
    MyNavigationDrawerIconButton:
        text: "Chips"
        on_release:
            app.show_chips()
            app.set_title_toolbar(self.text)
    MyNavigationDrawerIconButton:
        text: "Dialogs"
        on_release: 
            app.show_dialogs()
            app.set_title_toolbar(self.text)
    MyNavigationDrawerIconButton:
        text: "Download File"
        on_release:
            app.show_download_file()
            app.set_title_toolbar(self.text)
    MyNavigationDrawerIconButton:
        text: "Files Manager"
        on_release:
            app.show_file_manager()
            app.set_title_toolbar(self.text)
    MyNavigationDrawerIconButton:
        text: "Fan Manager"
        on_release:
            app.show_fan_manager()
            app.set_title_toolbar(self.text)
    MyNavigationDrawerIconButton:
        text: "Grid lists"
        on_release:
            app.show_grid()
            app.set_title_toolbar(self.text)
    MyNavigationDrawerIconButton:
        text: "Labels"
        on_release:
            app.show_labels()
            app.set_title_toolbar(self.text)
    MyNavigationDrawerIconButton:
        text: "Lists"
        on_release:
            app.show_lists()
            app.set_title_toolbar(self.text)
    MyNavigationDrawerIconButton:
        text: "MD Icons"
        on_release:
            app.show_md_icons(app)
            app.set_title_toolbar(self.text)
    MyNavigationDrawerIconButton:
        text: "Menus"
        on_release:
            app.show_menu()
            app.set_title_toolbar(self.text)
    MyNavigationDrawerIconButton:
        text: "Pickers"
        on_release:
            app.show_pickers()
            app.set_title_toolbar(self.text)
    MyNavigationDrawerIconButton:
        text: "Progress & activity"
        on_release:
            app.show_progress()
            app.set_title_toolbar(self.text)
    MyNavigationDrawerIconButton:
        text: "Popup Screen"
        on_release:
            app.show_popup_screen()
            app.set_title_toolbar(self.text)
    MyNavigationDrawerIconButton:
        text: "Progress bars"
        on_release:
            app.show_progress_bar()
            app.set_title_toolbar(self.text)
    MyNavigationDrawerIconButton:
        text: "Selection controls"
        on_release:
            app.show_selection_controls()
            app.set_title_toolbar(self.text)
    MyNavigationDrawerIconButton:
        text: "Sliders"
        on_release:
            app.show_sliders()
            app.set_title_toolbar(self.text)
    MyNavigationDrawerIconButton:
        text: "Stack Floating Buttons"
        on_release:
            app.show_stack_buttons()
            app.set_title_toolbar(self.text)
    MyNavigationDrawerIconButton:
        text: "Snackbars"
        on_release:
            app.show_snackbar()
            app.set_title_toolbar(self.text)
    MyNavigationDrawerIconButton:
        text: "Tabs"
        on_release:
            app.show_tabs()
            app.set_title_toolbar(self.text)
    MyNavigationDrawerIconButton:
        text: "Manager Swiper"
        on_release:
            app.show_manager_swiper()
            app.set_title_toolbar(self.text)
    MyNavigationDrawerIconButton:
        text: "Text fields"
        on_release:
            app.show_textfields()
            app.set_title_toolbar(self.text)
    MyNavigationDrawerIconButton:
        text: "Themes"
        on_release:
            app.show_theming()
            app.set_title_toolbar(self.text)
    MyNavigationDrawerIconButton:
        text: "Toolbars"
        on_release:
            app.show_toolbars()
            app.set_title_toolbar(self.text)
    MyNavigationDrawerIconButton:
        text: "Update Screen Widget"
        on_release:
            app.show_update_spinner()
            app.set_title_toolbar(self.text)
    MyNavigationDrawerIconButton:
        text: "User Animation Card"
        on_release:
            app.show_user_animation_card()
            app.set_title_toolbar(self.text)
<<<<<<< HEAD
=======


>>>>>>> 66d84673
NavigationLayout:
    id: nav_layout
    ContentNavigationDrawer:
        id: nav_drawer
    BoxLayout:
        orientation: 'vertical'
        Toolbar:
            id: toolbar
            title: app.title
            md_bg_color: app.theme_cls.primary_color
            background_palette: 'Primary'
            background_hue: '500'
            elevation: 10
            left_action_items:
                [['menu', lambda x: app.root.toggle_nav_drawer()]]
            right_action_items:
                [['dots-vertical', lambda x: app.root.toggle_nav_drawer()]]
        ScreenManager:
            id: scr_mngr
            Screen:
                name: 'previous'
                FloatLayout:
                    Image:
                        source: '{}kivymd_logo.png'.format(images_path)
                        opacity: .3
<<<<<<< HEAD
=======

>>>>>>> 66d84673
                    BoxLayout:
                        orientation: 'vertical'
                        spacing: dp(10)
                        size_hint_y: None
                        height: self.minimum_height
                        pos_hint: {'center_x': .5, 'center_y': .5}
<<<<<<< HEAD
=======

>>>>>>> 66d84673
                        MDLabel:
                            text: app.previous_text
                            size_hint_y: None
                            height: self.texture_size[1]
                            font_style: 'Subhead'
                            theme_text_color: 'Primary'
                            markup: True
                            halign: 'center'
                            text_size: self.width - 20, None
<<<<<<< HEAD
=======

>>>>>>> 66d84673
                        MDRaisedButton:
                            text: 'Click Me'
                            pos_hint: {'center_x': .5}
                            on_release:
                                app.set_menu_for_demo_apps()
                                app.instance_menu_demo_apps = MDDropdownMenu(items=app.menu_for_demo_apps, max_height=dp(260), width_mult=4)
                                app.instance_menu_demo_apps.open(self)
<<<<<<< HEAD
=======

>>>>>>> 66d84673
                        MDLabel:
                            text: app.previous_text_end
                            size_hint_y: None
                            height: self.texture_size[1]
                            font_style: 'Subhead'
                            theme_text_color: 'Primary'
                            markup: True
                            halign: 'center'
                            text_size: self.width - 20, None
'''


class KitchenSink(App, Screens):
    theme_cls = ThemeManager()
    theme_cls.primary_palette = 'Blue'
    previous_date = ObjectProperty()
    title = "Kitchen Sink"
    theme_cls.primary_palette = 'Blue'
    # theme_cls.theme_style = 'Dark'

    def __init__(self, **kwargs):
        super(KitchenSink, self).__init__(**kwargs)

        self.menu_items = [
            {'viewclass': 'MDMenuItem',
             'text': 'Example item %d' % i,
             'callback': self.callback_for_menu_items}
            for i in range(15)
        ]
        self.Window = Window
        self.manager = None
        self.instance_menu_demo_apps = None
        self.md_theme_picker = None
        self.long_dialog = None
        self.input_dialog = None
        self.alert_dialog = None
        self.ok_cancel_dialog = None
        self.long_dialog = None
        self.dialog = None
        self.manager_open = False
        self.cards_created = False
        self.user_card = None
        self.bs_menu_1 = None
        self.bs_menu_2 = None
        self.my_snackbar = None
        self._interval = 0
        self.tick = 0
        self.create_stack_floating_buttons = False
        self.previous_text = \
            "Welcome to the application [b][color={COLOR}]Kitchen Sink"\
            "[/color][/b].\nTo see [b][color={COLOR}]KivyMD[/color][/b] "\
            "examples, open the menu and select from the list the desired "\
            "example or".format(COLOR=get_hex_from_color(
                self.theme_cls.primary_color))
        self.previous_text_end = \
            "for show example apps\n\n"\
            "Author - [b][color={COLOR}]Andrés Rodríguez[/color][/b]\n"\
            "[u][b][color={COLOR}]andres.rodriguez@lithersoft.com[/color]"\
            "[/b][/u]\n\n"\
            "Author this Fork - [b][color={COLOR}]Ivanov Yuri[/color][/b]\n"\
            "[u][b][color={COLOR}]kivydevelopment@gmail.com[/color]"\
            "[/b][u]".format(COLOR=get_hex_from_color(
                self.theme_cls.primary_color))
        self.names_contacts = (
            'Alexandr Taylor', 'Yuri Ivanov', 'Robert Patric', 'Bob Marley',
            'Magnus Carlsen', 'Jon Romero', 'Anna Bell', 'Maxim Kramerer',
            'Sasha Gray', 'Vladimir Ivanenko'
        )
        self.demo_apps_list = ['Shop Window']
        self.menu_for_demo_apps = []
        Window.bind(on_keyboard=self.events)
        crop_image((Window.width, int(dp(Window.height * 35 // 100))),
                   '{}/assets/guitar-1139397_1280.png'.format(
                       self.directory),
                   '{}/assets/guitar-1139397_1280_crop.png'.format(
                       self.directory))

    def crop_image_for_tile(self, instance, size, path_to_crop_image):
        if not os.path.exists(
                os.path.join(self.directory, path_to_crop_image)):
            size = (int(size[0]), int(size[1]))
            path_to_origin_image = path_to_crop_image.replace('_tile_crop', '')
            crop_image(size, path_to_origin_image, path_to_crop_image)
        instance.source = path_to_crop_image

    def theme_picker_open(self):
        if not self.md_theme_picker:
            from kivymd.theme_picker import MDThemePicker
            self.md_theme_picker = MDThemePicker()
        self.md_theme_picker.open()

    def example_add_stack_floating_buttons(self):
        from kivymd.stackfloatingbuttons import MDStackFloatingButtons

        def set_my_language(instance_button):
            toast(instance_button.icon)

        if not self.create_stack_floating_buttons:
            screen = self.main_widget.ids.scr_mngr.get_screen('stack buttons')
            screen.add_widget(MDStackFloatingButtons(
                icon='lead-pencil',
                floating_data={
                    'Python': 'language-python',
                    'Php': 'language-php',
                    'C++': 'language-cpp'},
                callback=set_my_language))
            self.create_stack_floating_buttons = True

    def set_accordion_list(self):
        from kivymd.accordionlistitem import MDAccordionListItem

        def callback(text):
            toast('{} to {}'.format(text, content.name_item))

        content = ContentForAnimCard(callback=callback)

        for name_contact in self.names_contacts:
            self.accordion_list.ids.anim_list.add_widget(
                MDAccordionListItem(content=content,
                                    icon='assets/kivymd_logo.png',
                                    title=name_contact))

    def set_chevron_back_screen(self):
        """Sets the return chevron to the previous screen in ToolBar."""

        self.main_widget.ids.toolbar.right_action_items = [
            ['dots-vertical', lambda x: self.root.toggle_nav_drawer()]]

    def download_progress_hide(self, instance_progress, value):
        """Hides progress progress."""

        self.main_widget.ids.toolbar.right_action_items =\
            [['download',
              lambda x: self.download_progress_show(instance_progress)]]

    def download_progress_show(self, instance_progress):
        self.set_chevron_back_screen()
        instance_progress.open()
        instance_progress.animation_progress_from_fade()

    def show_example_download_file(self, interval):
        from kivymd.progressloader import MDProgressLoader

        def get_connect(host="8.8.8.8", port=53, timeout=3):
            import socket
            try:
                socket.setdefaulttimeout(timeout)
                socket.socket(socket.AF_INET, socket.SOCK_STREAM).connect(
                    (host, port))
                return True
            except (TimeoutError, ConnectionError, OSError):
                return False

        if get_connect():
            link = 'https://www.python.org/ftp/python/3.5.1/'\
                   'python-3.5.1-embed-win32.zip'
            progress = MDProgressLoader(
                url_on_image=link,
                path_to_file=os.path.join(self.directory, 'python-3.5.1.zip'),
                download_complete=self.download_complete,
                download_hide=self.download_progress_hide
            )
            progress.start(self.download_file.ids.box_flt)
        else:
            toast('Connect error!')

    def download_complete(self):
        self.set_chevron_back_screen()
        toast('Done')

    def file_manager_open(self):
        from kivymd.filemanager import MDFileManager
        from kivymd.dialog import MDDialog

        def open_file_manager(text_item, dialog):
            previous = False if text_item == 'List' else True
            self.manager = ModalView(size_hint=(1, 1), auto_dismiss=False)
            self.file_manager = MDFileManager(exit_manager=self.exit_manager,
                                              select_path=self.select_path,
                                              previous=previous)
            self.manager.add_widget(self.file_manager)
            self.file_manager.show(self.user_data_dir)
            self.manager_open = True
            self.manager.open()

        MDDialog(
            title='Title', size_hint=(.8, .4), text_button_ok='List',
            text="Open manager with 'list' or 'previous' mode?",
            text_button_cancel='Previous',
            events_callback=open_file_manager).open()

    def select_path(self, path):
        """It will be called when you click on the file name
        or the catalog selection button.
        :type path: str;
        :param path: path to the selected directory or file;
        """

        self.exit_manager()
        toast(path)

    def exit_manager(self, *args):
        """Called when the user reaches the root of the directory tree."""

        self.manager.dismiss()
        self.manager_open = False
        self.set_chevron_menu()

    def set_chevron_menu(self):
        self.main_widget.ids.toolbar.left_action_items = [
            ['menu', lambda x: self.root.toggle_nav_drawer()]]

    def events(self, instance, keyboard, keycode, text, modifiers):
        """Called when buttons are pressed on the mobile device.."""

        if keyboard in (1001, 27):
            if self.manager_open:
                self.file_manager.back()
        return True

    def callback_for_menu_items(self, *args):
        toast(args[0])

    def add_cards(self, instance_grid_card):
        from kivymd.cards import MDCardPost

        def callback(instance, value):
            if value is None:
                toast('Delete post %s' % str(instance))
            elif isinstance(value, int):
                toast('Set like in %d stars' % value)
            elif isinstance(value, str):
                toast('Repost with %s ' % value)
            elif isinstance(value, list):
                toast(value[1])

        if not self.cards_created:
            self.cards_created = True
            menu_items = [
                {'viewclass': 'MDMenuItem',
                 'text': 'Example item %d' % i,
                 'callback': self.callback_for_menu_items}
                for i in range(2)
            ]
            buttons = ['facebook', 'vk', 'twitter']

            instance_grid_card.add_widget(
                MDCardPost(text_post='Card with text',
                           swipe=True, callback=callback))
            instance_grid_card.add_widget(
                MDCardPost(
                    right_menu=menu_items, swipe=True,
                    text_post='Card with a button to open the menu MDDropDown',
                    callback=callback))
            instance_grid_card.add_widget(
                MDCardPost(
                    likes_stars=True, callback=callback, swipe=True,
                    text_post='Card with asterisks for voting.'))

            instance_grid_card.add_widget(
                MDCardPost(
                    source="./assets/kitten-1049129_1280.png",
                    tile_text="Little Baby",
                    tile_font_style="Headline",
                    text_post="This is my favorite cat. He's only six months "
                              "old. He loves milk and steals sausages :) "
                              "And he likes to play in the garden.",
                    with_image=True, swipe=True, callback=callback,
                    buttons=buttons))

    def update_screen(self, instance):
        def update_screen(interval):
            self.tick += 1
            if self.tick > 2:
                instance.update = True
                self.tick = 0
                self.update_spinner.ids.upd_lbl.text = "New string"
                Clock.unschedule(update_screen)

        Clock.schedule_interval(update_screen, 1)

    main_widget = None

    def build(self):
        self.main_widget = Builder.load_string(main_widget_kv)
        # self.bottom_navigation_remove_mobile(self.main_widget)
        return self.main_widget

    def set_popup_screen(self, content_popup):
        popup_menu = ContentForAnimCard()
        popup_menu.add_widget(Widget(size_hint_y=None, height=dp(150)))
        popup_screen = self.popup_screen.ids.popup_screen
        popup_screen.screen = popup_menu
        popup_screen.background_color = [.3, .3, .3, 1]
        popup_screen.max_height = content_popup.ids.image.height + dp(5)

    def bottom_navigation_remove_mobile(self, widget):
        # Removes some items from bottom-navigation demo when on mobile
        if DEVICE_TYPE == 'mobile':
            widget.ids.bottom_navigation_demo.remove_widget(
                widget.ids.bottom_navigation_desktop_2)
        if DEVICE_TYPE == 'mobile' or DEVICE_TYPE == 'tablet':
            widget.ids.bottom_navigation_demo.remove_widget(
                widget.ids.bottom_navigation_desktop_1)

    def show_user_example_animation_card(self):
        from kivymd.useranimationcard import MDUserAnimationCard

        def main_back_callback():
            toast('Close card')

        if not self.user_card:
            self.user_card = MDUserAnimationCard(
                user_name="Lion Lion",
                path_to_avatar="./assets/guitar-1139397_1280.png",
                callback=main_back_callback)
            self.user_card.box_content.add_widget(
                ContentForAnimCard())
        self.user_card.open()

    def show_example_snackbar(self, snack_type):
        def callback(instance):
            toast(instance.text)

        def wait_interval(interval):
            self._interval += interval
            if self._interval > self.my_snackbar.duration:
                anim = Animation(y=dp(10), d=.2)
                anim.start(self.snackbar.ids.button)
                Clock.unschedule(wait_interval)
                self._interval = 0
                self.my_snackbar = None

        from kivymd.snackbars import Snackbar

        if snack_type == 'simple':
            Snackbar(text="This is a snackbar!").show()
        elif snack_type == 'button':
            Snackbar(text="This is a snackbar", button_text="with a button!",
                     button_callback=callback).show()
        elif snack_type == 'verylong':
            Snackbar(text="This is a very very very very very very very "
                          "long snackbar!").show()
        elif snack_type == 'float':
            if not self.my_snackbar:
                self.my_snackbar = Snackbar(
                    text="This is a snackbar!", button_text='Button',
                    duration=3, button_callback=callback)
                self.my_snackbar.show()
                anim = Animation(y=dp(72), d=.2)
                anim.bind(on_complete=lambda *args: Clock.schedule_interval(
                    wait_interval, 0))
                anim.start(self.snackbar.ids.button)

    def show_example_input_dialog(self):
        def result(text_button, instance):
            toast(instance.text_field.text)

        if not self.input_dialog:
            from kivymd.dialog import MDInputDialog

            self.input_dialog = MDInputDialog(
                title='Title', hint_text='Hint text', size_hint=(.8, .4),
                text_button_ok='Ok', events_callback=result)
        self.input_dialog.open()

    def show_example_alert_dialog(self):
        if not self.alert_dialog:
            from kivymd.dialog import MDDialog

            self.alert_dialog = MDDialog(
                title='Title', size_hint=(.8, .4), text_button_ok='Ok',
                text="This is Alert dialog",
                events_callback=self.callback_for_menu_items)
        self.alert_dialog.open()

    def show_example_ok_cancel_dialog(self):
        if not self.ok_cancel_dialog:
            from kivymd.dialog import MDDialog

            self.ok_cancel_dialog = MDDialog(
                title='Title', size_hint=(.8, .4), text_button_ok='Ok',
                text="This is Ok Cancel dialog", text_button_cancel='Cancel',
                events_callback=self.callback_for_menu_items)
        self.ok_cancel_dialog.open()

    def show_example_long_dialog(self):
        if not self.long_dialog:
            from kivymd.dialog import MDDialog

            self.long_dialog = MDDialog(
                text="Lorem ipsum dolor sit amet, consectetur adipiscing "
                     "elit, sed do eiusmod tempor incididunt ut labore et "
                     "dolore magna aliqua. Ut enim ad minim veniam, quis "
                     "nostrud exercitation ullamco laboris nisi ut aliquip "
                     "ex ea commodo consequat. Duis aute irure dolor in "
                     "reprehenderit in voluptate velit esse cillum dolore eu "
                     "fugiat nulla pariatur. Excepteur sint occaecat "
                     "cupidatat non proident, sunt in culpa qui officia "
                     "deserunt mollit anim id est laborum.",
                title='Title', size_hint=(.8, .4), text_button_ok='Yes',
                events_callback=self.callback_for_menu_items)
        self.long_dialog.open()

    def get_time_picker_data(self, instance, time):
        self.pickers.ids.time_picker_label.text = str(time)
        self.previous_time = time

    def show_example_time_picker(self):
        from kivymd.time_picker import MDTimePicker

        time_dialog = MDTimePicker()
        time_dialog.bind(time=self.get_time_picker_data)

        if self.pickers.ids.time_picker_use_previous_time.active:
            try:
                time_dialog.set_time(self.previous_time)
            except AttributeError:
                pass
        time_dialog.open()

    def set_previous_date(self, date_obj):
        self.previous_date = date_obj
        self.pickers.ids.date_picker_label.text = str(date_obj)

    def show_example_date_picker(self):
        from kivymd.date_picker import MDDatePicker

        if self.pickers.ids.date_picker_use_previous_date.active:
            pd = self.previous_date
            try:
                MDDatePicker(self.set_previous_date,
                             pd.year, pd.month, pd.day).open()
            except AttributeError:
                MDDatePicker(self.set_previous_date).open()
        else:
            MDDatePicker(self.set_previous_date).open()

    def show_example_bottom_sheet(self):
        from kivymd.bottomsheet import MDListBottomSheet

        if not self.bs_menu_1:
            self.bs_menu_1 = MDListBottomSheet()
            self.bs_menu_1.add_item(
                "Here's an item with text only",
                lambda x: self.callback_for_menu_items(
                    "Here's an item with text only"))
            self.bs_menu_1.add_item(
                "Here's an item with an icon",
                lambda x: self.callback_for_menu_items(
                    "Here's an item with an icon"),
                icon='clipboard-account')
            self.bs_menu_1.add_item(
                "Here's another!",
                lambda x: self.callback_for_menu_items(
                    "Here's another!"),
                icon='nfc')
        self.bs_menu_1.open()

    def show_example_grid_bottom_sheet(self):
        if not self.bs_menu_2:
            from kivymd.bottomsheet import MDGridBottomSheet

            self.bs_menu_2 = MDGridBottomSheet()
            self.bs_menu_2.add_item(
                "Facebook",
                lambda x: self.callback_for_menu_items("Facebook"),
                icon_src='./assets/facebook-box.png')
            self.bs_menu_2.add_item(
                "YouTube",
                lambda x: self.callback_for_menu_items("YouTube"),
                icon_src='./assets/youtube-play.png')
            self.bs_menu_2.add_item(
                "Twitter",
                lambda x: self.callback_for_menu_items("Twitter"),
                icon_src='./assets/twitter.png')
            self.bs_menu_2.add_item(
                "Da Cloud",
                lambda x: self.callback_for_menu_items("Da Cloud"),
                icon_src='./assets/cloud-upload.png')
            self.bs_menu_2.add_item(
                "Camera",
                lambda x: self.callback_for_menu_items("Camera"),
                icon_src='./assets/camera.png')
        self.bs_menu_2.open()

    def set_title_toolbar(self, title):
        self.main_widget.ids.toolbar.title = title

    def set_appbar(self):
        from kivymd.toolbar import MDBottomAppBar

        def press_button(inctance):
            toast('Press Button')

        self.md_app_bar = MDBottomAppBar(
            md_bg_color=self.theme_cls.primary_color,
            left_action_items=[
                ['menu', lambda x: x],
                ['clock', lambda x: x],
                ['dots-vertical', lambda x: x]],
            anchor='right', callback=press_button)

    def move_item_menu(self, anchor):
        md_app_bar = self.md_app_bar
        if md_app_bar.anchor != anchor:
            if len(md_app_bar.right_action_items):
                md_app_bar.left_action_items.append(
                    md_app_bar.right_action_items[0])
                md_app_bar.right_action_items = []
            else:
                left_action_items = md_app_bar.left_action_items
                action_items = left_action_items[0:2]
                md_app_bar.right_action_items = [left_action_items[-1]]
                md_app_bar.left_action_items = action_items

    def set_error_message(self, *args):
        if len(self.root.ids.text_field_error.text) == 2:
            self.root.ids.text_field_error.error = True
        else:
            self.root.ids.text_field_error.error = False

    def add_icon_item(self, name_icon):
        self.main_widget.ids.scr_mngr.get_screen('md icons').ids.rv.data.append(
            {
                'viewclass': 'MDIconItemForMdIconsList',
                'icon': name_icon,
                'text': name_icon,
                'callback': self.callback_for_menu_items
            }
        )

    def set_list_shop(self):
        increment_left = -2
        for i in range(5):
            increment_left += 2
            self.main_widget.ids.scr_mngr.get_screen('shop window').ids.rv_main.data.append(
                {
                    'viewclass': 'CardsBoxForShopWindow',
                    'height': dp(300),
                    'product_image': './assets/clock-%d.png' % increment_left,
                    'product_image2': './assets/clock-%d.png' % (increment_left + 1),
                }
            )

    def set_menu_for_demo_apps(self):
        if not len(self.menu_for_demo_apps):
            for name_item in self.demo_apps_list:
                self.menu_for_demo_apps.append(
                    {'viewclass': 'OneLineListItem',
                     'text': name_item,
                     'on_release': lambda x=name_item: self.show_demo_apps(name_item)})

    def set_list_cart(self):
        for i in range(11):
            self.main_widget.ids.scr_mngr.get_screen(
                'shop window').ids.cart_screen.ids.rv_cart.data.append(
                    {
                        'viewclass': 'CardItemForCart',
                        'height': dp(150),
                        'product_image': './assets/clock-%d.png' % i
                    }
                )

    def show_demo_apps(self, name_item):
        {'Shop Window': self.show_shop_window()}[name_item]
        self.instance_menu_demo_apps.dismiss()

    def set_list_md_icons(self, text='', search=False):
        self.main_widget.ids.scr_mngr.get_screen('md icons').ids.rv.data = []
        for name_icon in md_icons.keys():
            if search:
                if text in name_icon:
                    self.add_icon_item(name_icon)
            else:
                self.add_icon_item(name_icon)

    def on_pause(self):
        return True

    def on_stop(self):
        pass

    def open_settings(self, *args):
        return False


class ContentForAnimCard(BoxLayout):
    callback = ObjectProperty(lambda x: None)


class BaseFanScreen(MDFanScreen):
    path_to_image = StringProperty()


class ScreenOne(BaseFanScreen):
    pass


class ScreenTwo(BaseFanScreen):
    pass


class ScreenTree(BaseFanScreen):
    pass


class ScreenFour(BaseFanScreen):
    pass


class AvatarSampleWidget(ILeftBody, Image):
    pass


class IconLeftSampleWidget(ILeftBodyTouch, MDIconButton):
    pass


class IconRightSampleWidget(IRightBodyTouch, MDCheckbox):
    pass


class PopupScreen(MDPopupScreen):
    pass


class ImageTouch(CircularRippleBehavior, ButtonBehavior, Image):
    pass


class MyCard(MDCard):
    text = StringProperty('')


if __name__ == '__main__':
    KitchenSink().run()<|MERGE_RESOLUTION|>--- conflicted
+++ resolved
@@ -64,11 +64,7 @@
 #:import ThreeLineListItem kivymd.list.ThreeLineListItem
 #:import MDLabel kivymd.label.MDLabel
 #:import MDDropdownMenu kivymd.menus.MDDropdownMenu
-<<<<<<< HEAD
-=======
-
-
->>>>>>> 66d84673
+
 <ContentPopup@BoxLayout>
     orientation: 'vertical'
     padding: dp(1)
@@ -293,11 +289,7 @@
         on_release:
             app.show_user_animation_card()
             app.set_title_toolbar(self.text)
-<<<<<<< HEAD
-=======
-
-
->>>>>>> 66d84673
+
 NavigationLayout:
     id: nav_layout
     ContentNavigationDrawer:
@@ -323,20 +315,14 @@
                     Image:
                         source: '{}kivymd_logo.png'.format(images_path)
                         opacity: .3
-<<<<<<< HEAD
-=======
-
->>>>>>> 66d84673
+
                     BoxLayout:
                         orientation: 'vertical'
                         spacing: dp(10)
                         size_hint_y: None
                         height: self.minimum_height
                         pos_hint: {'center_x': .5, 'center_y': .5}
-<<<<<<< HEAD
-=======
-
->>>>>>> 66d84673
+
                         MDLabel:
                             text: app.previous_text
                             size_hint_y: None
@@ -346,10 +332,7 @@
                             markup: True
                             halign: 'center'
                             text_size: self.width - 20, None
-<<<<<<< HEAD
-=======
-
->>>>>>> 66d84673
+
                         MDRaisedButton:
                             text: 'Click Me'
                             pos_hint: {'center_x': .5}
@@ -357,10 +340,7 @@
                                 app.set_menu_for_demo_apps()
                                 app.instance_menu_demo_apps = MDDropdownMenu(items=app.menu_for_demo_apps, max_height=dp(260), width_mult=4)
                                 app.instance_menu_demo_apps.open(self)
-<<<<<<< HEAD
-=======
-
->>>>>>> 66d84673
+
                         MDLabel:
                             text: app.previous_text_end
                             size_hint_y: None
